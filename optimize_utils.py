--- conflicted
+++ resolved
@@ -658,9 +658,6 @@
                 for key in get_h5py_attr(f.attrs, 'user_attribute_names'):
                     self.attributes[key] = []
 
-<<<<<<< HEAD
-            for gen_index in range(len(f)):
-=======
             pregen_params_included = 1 if 'pregenerated_params' in f.keys() else 0
             if pregen_params_included:
                 for i in range(len(f['pregenerated_params'])):
@@ -669,7 +666,6 @@
                     self.pregenerated_params.append(individual)
 
             for gen_index in range(len(f) - pregen_params_included):
->>>>>>> 2ed6a551
                 for key in self.attributes:
                     if key in f[str(gen_index)].attrs:
                         self.attributes[key].append(get_h5py_attr(f[str(gen_index)].attrs, key))
@@ -1447,18 +1443,6 @@
             else:
                 raise ValueError('Pregenerated: normalize argument must be either \'global\' or \'local\'')
 
-<<<<<<< HEAD
-    def __call__(self):
-        for pop_list in self.storage.history:
-            self.candidates += pop_list
-        offset = self.find_offset() if self.hot_start else 0
-        self.num_iter = int((self.num_points - offset) / self.save_every)
-        if (self.num_points - offset) % self.save_every != 0:
-            self.num_iter += 1
-        if self.num_iter == 0:
-            self.rerank_globally()
-            return
-=======
         self.candidates = self.storage.pregenerated_params
         self.num_points = len(self.candidates)
         self.offset = self.find_offset()
@@ -1468,8 +1452,6 @@
 
         self.prev_survivors = []
         self.prev_specialists = []
-
->>>>>>> 2ed6a551
 
     def __call__(self):
         for i in range(self.num_iter):
@@ -1478,7 +1460,6 @@
                                                                      len(self.candidates)))
             self.population = self.candidates[self.curr_gid_range[0]: self.curr_gid_range[1]]
             yield [individual.x for individual in self.population]
-
 
     def update_population(self, features, objectives):
         filtered_population = []
@@ -1536,7 +1517,6 @@
             self.storage.save(self.storage_file_path)
         sys.stdout.flush()
 
-
     def get_candidates(self):
         """
         :return: list of :class:'Individual'
@@ -1549,7 +1529,6 @@
         # remove duplicates
         candidates = list(set(candidates))
         return candidates
-
 
     def find_offset(self):
         # np.sum returns a float if the list is empty
@@ -1567,7 +1546,6 @@
         if offset > 0:
             offset = self.check_generation_corruption(last_gen, offset)
         return offset
-
 
     def check_generation_corruption(self, last_gen, offset):
         with h5py.File(self.storage_file_path, "a") as f:
@@ -1601,7 +1579,6 @@
                     break
         return offset
 
-
     def get_num_iter(self):
         num_iter = int((self.num_points - self.offset) / self.pop_size)
         if (self.num_points - self.offset) % self.pop_size != 0:
@@ -1763,7 +1740,7 @@
              self.objectives_stored = True
              self.pop_size = pop_size
              self.n = self.compute_n()
-        
+
          self.candidates = self.storage.pregenerated_params
          self.num_points = len(self.candidates)
          self.offset = self.find_offset()
@@ -1773,7 +1750,6 @@
          sys.stdout.flush()
          self.prev_survivors = []
          self.prev_specialists = []
-
 
      def update_population(self, features, objectives):
          """
@@ -1786,7 +1762,6 @@
              sys.stdout.flush()
              self.sobol_analysis()
 
-
      def generate_sobol_seq(self):
          """
          uniform sampling with some randomness/jitter. generates n * (2d + 2) sets of parameter values, d being
@@ -1804,7 +1779,6 @@
          storage = convert_param_matrix_to_storage(param_values, self.param_names, self.feature_names,
                                                    self.objective_names, self.storage_file_path)
          return storage
-
 
      def sobol_analysis(self):
          from SALib.analyze import sobol
@@ -1841,7 +1815,6 @@
 
              SobolPlot(total_effects, total_effects_conf, first_order, first_order_conf, second_order, second_order_conf,
                        self.param_names, output_names, err_bars=True)
-
 
      def write_sobol_dict_to_txt(self, path, Si, y_name, input_names):
          """
@@ -1864,7 +1837,6 @@
                      f.write("%s %s %.6f %.6f\n"
                              % (input_names[i], input_names[j], Si['S2'][i][j], Si['S2_conf'][i][j]))
              f.write("\n")
-
 
      def compute_n(self):
          """ if the user already generated a Sobol sequence, n is inferred """
